use rand::{thread_rng, Rng, SeedableRng};
use rand_pcg::Pcg32;
use std::hash::{Hash, Hasher};

<<<<<<< HEAD
use crate::minhash::compute_minhash_similarity;
=======
use crate::minhash::{compute_minhash_similarity, MinHash};
>>>>>>> 22d6732d
use crate::minhash::hashers::Hashers;
use rand::distributions::{Distribution, Uniform};
use rand::seq::SliceRandom;
use rayon::prelude::*;
use std::cmp::min;
use std::collections::HashMap;
<<<<<<< HEAD

pub trait MinHash32 {
    fn create_signature<T, U>(&self, iter: T) -> Vec<u32>
    where
        T: Iterator<Item = U>,
        U: Hash;

    fn bulk_create_signature<U>(&self, batch: &Vec<Vec<U>>) -> Vec<Vec<u32>>
    where
        U: Hash + Sync,
        Self: Sync,
    {
        batch
            .par_iter()
            .map(|tokens| self.create_signature(tokens.iter()))
            .collect()
    }

    fn compute_similarity<T, U>(&self, iter_1: T, iter_2: T) -> f64
    where
        T: Iterator<Item = U>,
        U: Hash,
    {
        compute_minhash_similarity(
            &self.create_signature(iter_1),
            &self.create_signature(iter_2),
        )
    }
}
=======
>>>>>>> 22d6732d

pub struct MinHash32V1 {
    hashers: Hashers,
    a: Vec<u32>,
    b: Vec<u32>,
    num_hashes: usize,
}

const MERSENNE_PRIME_31: u32 = (1 << 31) - 1;

impl MinHash32V1 {
    pub fn new(num_hashes: usize) -> Self {
        return MinHash32V1::new_with_hasher(num_hashes, Hashers::Fnv);
    }

    pub fn new_with_hasher(num_hashes: usize, hashers: Hashers) -> Self {
        let mut rng = thread_rng();
        let rand_range1 = Uniform::from(1..MERSENNE_PRIME_31);
        let rand_range2 = Uniform::from(0..MERSENNE_PRIME_31);
        MinHash32V1 {
            hashers: hashers,
            a: (0..num_hashes)
                .map(|_| rand_range1.sample(&mut rng))
                .collect(),
            b: (0..num_hashes)
                .map(|_| rand_range2.sample(&mut rng))
                .collect(),
            num_hashes,
        }
    }

    pub fn get_hasher(&self) -> &Hashers {
        &self.hashers
    }

    pub fn num_hashes(&self) -> usize {
        self.num_hashes
    }
}

<<<<<<< HEAD
impl MinHash32 for MinHash32V1 {
=======
impl MinHash for MinHash32V1 {
    type V = u32;
>>>>>>> 22d6732d
    fn create_signature<T, U>(&self, iter: T) -> Vec<u32>
    where
        T: Iterator<Item = U>,
        U: Hash,
    {
        let hashes: Vec<u32> = iter
            .map(|item| {
                let mut hasher = self.hashers.new_hasher();
                item.hash(&mut hasher);
                hasher.finish() as u32
            })
            .collect::<Vec<_>>();

        match hashes.len() {
            len if len > 0 => self
                .a
                .iter()
                .zip(self.b.iter())
                .map(|ab| {
                    hashes
                        .iter()
                        .map(|hash| {
                            hash.wrapping_mul(*ab.0).wrapping_add(*ab.1) % MERSENNE_PRIME_31
                        })
                        .min()
                        .unwrap()
                })
                .collect(),
            _ => vec![0; self.num_hashes],
        }
    }
}

////////////////       MinHash32V2    ///////////////////////
pub struct MinHash32V2 {
    hashers: Hashers,
    a: Vec<u64>,
    b: Vec<u64>,
    num_hashes: usize,
}

const MERSENNE_PRIME_61: u64 = (1 << 61) - 1;

impl MinHash32V2 {
    pub fn new(num_hashes: usize) -> Self {
        return MinHash32V2::new_with_hasher(num_hashes, Hashers::Sip);
    }

    pub fn new_with_hasher(num_hashes: usize, hashers: Hashers) -> Self {
        let mut rng = thread_rng();
        let rand_range1 = Uniform::from(1..u32::MAX as u64);
        let rand_range2 = Uniform::from(0..u32::MAX as u64);
        MinHash32V2 {
            hashers: hashers,
            a: (0..num_hashes)
                .map(|_| rand_range1.sample(&mut rng))
                .collect(),
            b: (0..num_hashes)
                .map(|_| rand_range2.sample(&mut rng))
                .collect(),
            num_hashes,
        }
    }

    pub fn get_hasher(&self) -> &Hashers {
        &self.hashers
    }
}

<<<<<<< HEAD
impl MinHash32 for MinHash32V2 {
=======
impl MinHash for MinHash32V2 {
    type V = u32;
>>>>>>> 22d6732d
    fn create_signature<T, U>(&self, iter: T) -> Vec<u32>
    where
        T: Iterator<Item = U>,
        U: Hash,
    {
        let hashes: Vec<u64> = iter
            .map(|item| {
                let mut hasher = self.hashers.new_hasher();
                item.hash(&mut hasher);
                hasher.finish()
            })
            .collect::<Vec<_>>();

        match hashes.len() {
            len if len > 0 => {
                self.a
                    .iter()
                    .zip(self.b.iter())
                    .map(|ab| {
                        hashes
                            .iter()
                            .map(|hash| {
                                let x = hash.wrapping_mul(*ab.0).wrapping_add(*ab.1);
                                (x % MERSENNE_PRIME_61) as u32
                                //((x & MERSENNE_PRIME_61) + (x >> 61)) as u32
                            })
                            .min()
                            .unwrap()
                    })
                    .collect()
            }
            _ => vec![0; self.num_hashes],
        }
    }
}

// Experimental
// SuperMinHash – A New Minwise Hashing Algorithm for Jaccard Similarity Estimation
// https://arxiv.org/pdf/1706.05698.pdf

pub struct SuperMinHash32V1 {
    hashers: Hashers,
    num_hashes: usize,
}

impl SuperMinHash32V1 {
    pub fn new(num_hashes: usize) -> Self {
        return SuperMinHash32V1::new_with_hasher(num_hashes, Hashers::Sip);
    }

    pub fn new_with_hasher(num_hashes: usize, hashers: Hashers) -> Self {
        SuperMinHash32V1 {
            hashers: hashers,
            num_hashes,
        }
    }

    pub fn get_hasher(&self) -> &Hashers {
        &self.hashers
    }
}

impl MinHash for SuperMinHash32V1 {
    type V = u32;
    fn create_signature<T, U>(&self, iter: T) -> Vec<u32>
    where
        T: Iterator<Item = U>,
        U: Hash,
    {
        let mut minhash = vec![99999999f32; self.num_hashes];
        for item in iter {
            let mut hasher = self.hashers.new_hasher();
            item.hash(&mut hasher);
            let h = hasher.finish();
            let mut rng = Pcg32::seed_from_u64(h);
            let mut p: Vec<u32> = (0..(self.num_hashes) as u32).collect();
            p.shuffle(&mut rng);
            let rand_range = Uniform::from(0f32..1.0f32);
            for j in (0..self.num_hashes) {
                let r = rand_range.sample(&mut rng);
                let x = minhash[j].min(r + p[j] as f32);
                minhash[j] = x;
            }
        }
        minhash.into_iter().map(|h| h as u32).collect()
    }
}

pub struct SuperMinHash32V2 {
    hashers: Hashers,
    num_hashes: usize,
}

impl SuperMinHash32V2 {
    pub fn new(num_hashes: usize) -> Self {
        return SuperMinHash32V2::new_with_hasher(num_hashes, Hashers::Sip);
    }

    pub fn new_with_hasher(num_hashes: usize, hashers: Hashers) -> Self {
        SuperMinHash32V2 {
            hashers: hashers,
            num_hashes,
        }
    }

    pub fn get_hasher(&self) -> &Hashers {
        &self.hashers
    }
}

impl MinHash for SuperMinHash32V2 {
    type V = u32;
    fn create_signature<T, U>(&self, iter: T) -> Vec<u32>
    where
        T: Iterator<Item = U>,
        U: Hash,
    {
        let mut h = vec![99999999f32; self.num_hashes];
        let m = self.num_hashes;
        let mut a = m - 1;
        let unit_range = Uniform::<f32>::new(0., 1.);
        let mut q = vec![0; m];
        let mut p: Vec<usize> = vec![0; m];
        let mut b: Vec<isize> = vec![-1; m];
        b[m - 1] = m as isize;

        for item in iter.enumerate() {
            let mut hasher = self.hashers.new_hasher();
            item.1.hash(&mut hasher);
            let mut rng = Pcg32::seed_from_u64(hasher.finish());
            let mut j: usize = 0;
            let i = item.0;
            while j <= a {
                let r: f32 = unit_range.sample(&mut rng);
                let k = Uniform::<usize>::new(j, m).sample(&mut rng);
                if q[j] != i {
                    q[j] = i;
                    p[j] = j;
                }
                if q[k] != i {
                    q[k] = i;
                    p[k] = k;
                }
                let tmp_swap = p[j];
                p[j] = p[k];
                p[k] = tmp_swap;
                let rpj = r + (j as f32);
                if rpj < h[p[j]] {
                    let j2 = min(h[p[j]] as usize, m - 1);
                    h[p[j]] = rpj;
                    if j < j2 {
                        b[j2] -= 1;
                        b[j] += 1;
                        while b[a] == 0 {
                            a -= 1;
                        }
                    }
                }
                j += 1;
            }
        }
        h.into_iter().map(|h| h as u32).collect()
    }
}

#[cfg(test)]
mod tests {
    use super::MinHash32V1;
    use super::MinHash32V2;
    use super::SuperMinHash32V1;
    use super::SuperMinHash32V2;

<<<<<<< HEAD
    use crate::minhash::compute_jaccard_similarity;
=======
    use crate::minhash::{compute_jaccard_similarity, MinHash};
>>>>>>> 22d6732d
    use crate::minhash::compute_minhash_similarity;
    use crate::text::whitespace_split;
    use std::cmp::min;
    use std::f64;

    static S1: &'static str = "local sensitive hashing is cool";
    static S2: &'static str = "local sensitive hashing is great";
    static S3: &'static str = "local sensitive hashing is awesome";

    static S10: &'static str = "If you're still searching, we can visit a few open houses together in the next few weeks. It might help give clarity on what you're looking for. What do you think? - Gail's assistant w/eXp Realty";
    static S11: &'static str = "If you're still searching, we can visit a few open houses together in the next few weeks. It might help give clarity on what you're looking for. What do you think? - Elle's assistant w/Bright Birch Real Estate";

    #[test]
    fn test_min_hash_v1() {
        let min_hash = MinHash32V1::new(128);
        test_min_hash(&min_hash);
    }

    #[test]
    fn test_min_hash_v2() {
        let min_hash = MinHash32V2::new(128);
        test_min_hash(&min_hash);
    }

    #[test]
    fn test_super_min_hash_v1() {
        let min_hash = SuperMinHash32V1::new(128);
        test_min_hash(&min_hash);
    }

    #[test]
    fn test_super_min_hash_v2() {
        let min_hash = SuperMinHash32V2::new(128);
        test_min_hash(&min_hash);
    }

<<<<<<< HEAD
    fn test_min_hash<M: MinHash32>(min_hash: &M) {
=======
    fn test_min_hash<M: MinHash>(min_hash: &M) {
>>>>>>> 22d6732d
        let similarity = min_hash.compute_similarity(whitespace_split(S10), whitespace_split(S11)) as f32;
        let actual_similarity = compute_jaccard_similarity(whitespace_split(S10), whitespace_split(S11));
        println!("actual {} estimated {} ", actual_similarity, similarity);
        assert!(f32::abs(similarity - 0.75) < 0.15);

        let estimated_similarity =
            min_hash.compute_similarity(whitespace_split(S1), whitespace_split(S3)) as f32;
        let actual_similarity = compute_jaccard_similarity(whitespace_split(S1), whitespace_split(S3));
        println!(
            "actual {} estimated {}",
            actual_similarity, estimated_similarity
        );
        assert!(f32::abs(estimated_similarity - actual_similarity) < 0.15);
    }
}<|MERGE_RESOLUTION|>--- conflicted
+++ resolved
@@ -2,49 +2,13 @@
 use rand_pcg::Pcg32;
 use std::hash::{Hash, Hasher};
 
-<<<<<<< HEAD
-use crate::minhash::compute_minhash_similarity;
-=======
 use crate::minhash::{compute_minhash_similarity, MinHash};
->>>>>>> 22d6732d
 use crate::minhash::hashers::Hashers;
 use rand::distributions::{Distribution, Uniform};
 use rand::seq::SliceRandom;
 use rayon::prelude::*;
 use std::cmp::min;
 use std::collections::HashMap;
-<<<<<<< HEAD
-
-pub trait MinHash32 {
-    fn create_signature<T, U>(&self, iter: T) -> Vec<u32>
-    where
-        T: Iterator<Item = U>,
-        U: Hash;
-
-    fn bulk_create_signature<U>(&self, batch: &Vec<Vec<U>>) -> Vec<Vec<u32>>
-    where
-        U: Hash + Sync,
-        Self: Sync,
-    {
-        batch
-            .par_iter()
-            .map(|tokens| self.create_signature(tokens.iter()))
-            .collect()
-    }
-
-    fn compute_similarity<T, U>(&self, iter_1: T, iter_2: T) -> f64
-    where
-        T: Iterator<Item = U>,
-        U: Hash,
-    {
-        compute_minhash_similarity(
-            &self.create_signature(iter_1),
-            &self.create_signature(iter_2),
-        )
-    }
-}
-=======
->>>>>>> 22d6732d
 
 pub struct MinHash32V1 {
     hashers: Hashers,
@@ -85,12 +49,8 @@
     }
 }
 
-<<<<<<< HEAD
-impl MinHash32 for MinHash32V1 {
-=======
 impl MinHash for MinHash32V1 {
     type V = u32;
->>>>>>> 22d6732d
     fn create_signature<T, U>(&self, iter: T) -> Vec<u32>
     where
         T: Iterator<Item = U>,
@@ -160,12 +120,8 @@
     }
 }
 
-<<<<<<< HEAD
-impl MinHash32 for MinHash32V2 {
-=======
 impl MinHash for MinHash32V2 {
     type V = u32;
->>>>>>> 22d6732d
     fn create_signature<T, U>(&self, iter: T) -> Vec<u32>
     where
         T: Iterator<Item = U>,
@@ -338,11 +294,7 @@
     use super::SuperMinHash32V1;
     use super::SuperMinHash32V2;
 
-<<<<<<< HEAD
-    use crate::minhash::compute_jaccard_similarity;
-=======
     use crate::minhash::{compute_jaccard_similarity, MinHash};
->>>>>>> 22d6732d
     use crate::minhash::compute_minhash_similarity;
     use crate::text::whitespace_split;
     use std::cmp::min;
@@ -379,11 +331,7 @@
         test_min_hash(&min_hash);
     }
 
-<<<<<<< HEAD
-    fn test_min_hash<M: MinHash32>(min_hash: &M) {
-=======
     fn test_min_hash<M: MinHash>(min_hash: &M) {
->>>>>>> 22d6732d
         let similarity = min_hash.compute_similarity(whitespace_split(S10), whitespace_split(S11)) as f32;
         let actual_similarity = compute_jaccard_similarity(whitespace_split(S10), whitespace_split(S11));
         println!("actual {} estimated {} ", actual_similarity, similarity);
